# Copyright (c) 2017 Shotgun Software Inc.
#
# CONFIDENTIAL AND PROPRIETARY
#
# This work is provided "AS IS" and subject to the Shotgun Pipeline Toolkit
# Source Code License included in this distribution package. See LICENSE.
# By accessing, using, copying or modifying this work you indicate your
# agreement to the Shotgun Pipeline Toolkit Source Code License. All rights
# not expressly granted therein are reserved by Shotgun Software Inc.

import os
import copy
import glob
import pprint
import traceback

import sgtk
from sgtk import TankError, TankMissingTemplateError, TankMissingTemplateKeysError
from sgtk.platform import create_setting

HookBaseClass = sgtk.get_hook_baseclass()


class PublishPlugin(HookBaseClass):
    """
    Plugin for creating generic publishes in Shotgun.

    This plugin is configured as a base class for other publish plugins as it
    contains standard operations for validating and registering publishes with Shotgun.

    Once attached to a publish item, the plugin will key off of properties that
    drive how the item is published.

    The following properties can be set on the item via the collector or by
    subclasses prior to calling methods on the base class::

        ``path`` - A path to the source file of the item.

        ``sequence_paths`` - If set, implies the "path" property represents a
            sequence of files (typically using a frame identifier such as %04d).
            This property should be a list of files on disk matching the "path".

        ``is_sequence`` - A boolean defining whether or not this item is a sequence of files.

        ``publish_dependency_ids`` - A list of entity dictionaries containing (at least)
            id and type keys to include as dependencies when registering the publish.

        ``publish_dependency_paths`` - A list of files to include as dependencies when
            registering the publish. If the item's parent has been published,
            it's path will be appended to this list.

        ``publish_user`` - If set, will be supplied to SG as the publish user
            when registering the new publish. If not available, the publishing
            will fall back to the :meth:`tank.util.register_publish` logic.


    The following are the item_type-specific settings that are available for each task instance::

        publish_type - If set in the plugin settings dictionary, will be
            supplied to SG as the publish type when registering "path" as a new
            publish. This is required.

        publish_name_template - If set in the plugin settings dictionary, will be
            supplied to SG as the publish name when registering the new publish.
            If not available, will fall back to the ``path_info`` hook logic.

        publish_path_template - If set in the plugin settings dictionary, used to
            determine where "path" should be copied prior to publishing. If
            not specified, "path" will be published in place.

    The following properties are set during the execution of this plugin, and can be
    accessed via :meth:`Item.properties` or :meth:`Item.local_properties`.

        publish_type - Shotgun PublishedFile instance type.

        publish_name - Shotgun PublishedFile instance name.

        publish_version - Shotgun PublishedFile instance version.

        publish_path - The location on disk the publish is copied to.

        sg_publish_data_list - The list of entity dictionaries corresponding to the
            publish information returned from the tk-core register_publish method.

    """

    @property
    def icon(self):
        """
        Path to an png icon on disk
        """
        # look for icon one level up from this hook's folder in "icons" folder
        return self.parent.expand_path("{self}/hooks/icons/publish.png")

    @property
    def name(self):
        """
        One line display name describing the plugin
        """
        return "Publish to Shotgun"

    @property
    def description(self):
        """
        Verbose, multi-line description of what the plugin does. This can
        contain simple html for formatting.
        """

        loader_url = "https://support.shotgunsoftware.com/hc/en-us/articles/219033078"

        return """
        Publishes the file to the specified <b>Publish Path</b> location and
        creates a <b>PublishedFile</b> entity in Shotgun, which will include a
        reference to the file's published path on disk. Other users will be able
        to access the published file via the <b><a href='%s'>Loader</a></b> so
        long as they have access to the file's location on disk.

        <h3>Overwriting an existing publish</h3>
        Since all publishes are made immediately available to all consumers, a
        publish <b>cannot</b> be overwritten once it has been created. This is
        to ensure consistency and reproducibility for any consumers of the
        publish, such as downstream users or processes.
        """ % (loader_url,)

    @property
    def settings_schema(self):
        """
        Dictionary defining the settings that this plugin expects to receive
        through the settings parameter in the accept, validate, publish and
        finalize methods.

        A dictionary on the following form::

            {
                "Settings Name": {
                    "type": "settings_type",
                    "default_value": "default_value",
                    "description": "One line description of the setting"
            }

        The type string should be one of the data types that toolkit accepts
        as part of its environment configuration.
        """
        schema = super(PublishPlugin, self).settings_schema
        schema["Item Type Settings"]["values"]["items"] = {
            "publish_type": {
                "type": "shotgun_publish_type",
                "description": "",
            },
            "publish_name_template": {
                "type": "template",
                "description": "",
                "fields": "context, version, [output], [name], *",
                "allows_empty": True,
            },
            "publish_path_template": {
                "type": "template",
                "description": "",
                "fields": "context, *",
                "allows_empty": True,
            },
            "publish_symlink_template": {
                "type": "template",
                "description": "",
                "fields": "context, *",
                "allows_empty": True,
            },
            "publish_linked_entity_name_template": {
                "type": "template",
                "description": "",
                "fields": "context, version, [output], [name], *",
                "allows_empty": True,
            },
            "additional_publish_fields": {
                "type": "dict",
                "values": {
                    "type": "str",
                },
                "default_value": {"name": "sg_element", "output": "sg_output"},
                "description": (
                    "Dictionary of template_key/sg_field pairs to populate on "
                    "the PublishedFile entity."
                )
            }
        }
        return schema


    ############################################################################
    # standard publish plugin methods

    def init_task_settings(self, item):
        """
        Method called by the publisher to determine the initial settings for the
        instantiated task.

        :param item: The parent item of the task
        :returns: dictionary of settings for this item's task
        """
        publisher = self.parent

        setting_key = "Item Type Settings"

        task_settings = super(PublishPlugin, self).init_task_settings(item)

        # If there are item-type specific settings, return a new dictionary
        # with just the settings for the current item_type.
        if item.type in task_settings["Item Type Settings"]:

            settings_value = copy.deepcopy(task_settings.raw_value)
            settings_schema = copy.deepcopy(task_settings.schema)

            # Get the item_type Setting obj
            item_type_setting = task_settings[setting_key].get(item.type)

            # Flatten the setting dictionary with the item_type's settings
            settings_value.update(item_type_setting.raw_value)
            if "items" not in settings_schema:
                settings_schema["items"] = {}
            settings_schema["items"].update(item_type_setting.schema.get("items", {}))

            # Create the new task_settings Setting object
            task_settings = create_setting(
                task_settings.name,
                settings_value,
                settings_schema,
                task_settings.bundle
            )
        # Else, warn the user...
        else:
            msg = "Key: %s\n%s" % (item.type, pprint.pformat(task_settings[setting_key]))
            self.logger.warning(
                "'%s' are missing for item type: '%s'" % (setting_key, item.type),
                extra={
                    "action_show_more_info": {
                        "label": "Show Info",
                        "tooltip": "Show more info",
                        "text": msg
                    }
                }
            )

        # Get the publish_version
        publish_version = self._get_publish_version(task_settings, item)

        # Initialize the fields dictionary for any template settings
        for setting in task_settings.itervalues():
            if setting.type == "template":
                setting.extra.setdefault("fields", {})

                # Add in any relevant keys stored on the item
                for k, v in item.properties.get("fields", {}).iteritems():
                    setting.extra["fields"][k] = \
                        self.TemplateSettingWidget.TemplateField(
                            k, v, "str", editable=True, is_missing=False)

                # Add in the version key if applicable
                setting.extra["fields"]["version"] = \
                    self.TemplateSettingWidget.TemplateField(
                        "version", publish_version, "str", editable=False, is_missing=False)

        return task_settings


    def accept(self, task_settings, item):
        """
        Method called by the publisher to determine if an item is of any
        interest to this plugin. Only items matching the filters defined via the
        item_filters property will be presented to this method.

        A publish task will be generated for each item accepted here. Returns a
        dictionary with the following booleans:

            - accepted: Indicates if the plugin is interested in this value at
                all. Required.
            - enabled: If True, the plugin will be enabled in the UI, otherwise
                it will be disabled. Optional, True by default.
            - visible: If True, the plugin will be visible in the UI, otherwise
                it will be hidden. Optional, True by default.
            - checked: If True, the plugin will be checked in the UI, otherwise
                it will be unchecked. Optional, True by default.

        :param item: Item to process

        :returns: dictionary with boolean keys accepted, required and enabled
        """
        accept_data = {}

        # Only accept this item if we have its task settings dict
        if not task_settings:
            msg = "Unable to find task_settings for plugin: %s" % self.name
            accept_data["extra_info"] = {
                "action_show_more_info": {
                    "label": "Show Info",
                    "tooltip": "Show more info",
                    "text": msg
                }
            }
            accept_data["accepted"] = False
            return accept_data

        # return the accepted data
        accept_data["accepted"] = True
        return accept_data


    def validate(self, task_settings, item):
        """
        Validates the given item to check that it is ok to publish.

        Returns a boolean to indicate validity.

        :param task_settings: Dictionary of Settings. The keys are strings, matching
            the keys returned in the settings property. The values are `Setting`
            instances.
        :param item: Item to process

        :returns: True if item is valid, False otherwise.
        """

        publisher = self.parent

        # ---- validate the settings required to publish

        attr_list = ("publish_version", "publish_linked_entity_name", "publish_type",
                     "publish_name", "publish_path", "publish_symlink_path")

        if not self._set_item_properties(task_settings, item, attr_list, set_local=True):
            return False

        # ---- check for conflicting publishes of this path with a status

        # Note the name, context, and path *must* match the values supplied to
        # register_publish in the publish phase in order for this to return an
        # accurate list of previous publishes of this file.
        publishes = publisher.util.get_conflicting_publishes(
            item.context,
            item.get_property("publish_path"),
            item.get_property("publish_name"),
            filters=["sg_status_list", "is_not", None]
        )

        if publishes:
            conflict_info = (
                "Found the following conflicting publishes:<br>"
                "<pre>%s</pre>" % (pprint.pformat(publishes),)
            )
            self.logger.error(
                "Found %s conflicting publishes in Shotgun" % (len(publishes),),
                extra={
                    "action_show_more_info": {
                        "label": "Show Conflicts",
                        "tooltip": "Show the conflicting publishes in Shotgun",
                        "text": conflict_info
                    }
                }
            )
            return False

        if item.get_property("is_sequence") and item.get_property("path"):
            path = publisher.util.get_path_for_frame(item.get_property("path"), "*")
            publish_path = publisher.util.get_path_for_frame(item.get_property("publish_path"), "*")
        else:
            path = item.get_property("path")
            publish_path = item.get_property("publish_path")

        # ---- check if its an in place publish
        if path != publish_path:
            # ---- ensure the published file(s) don't already exist on disk

            conflict_info = None
            if item.get_property("is_sequence"):
                seq_pattern = publisher.util.get_path_for_frame(item.get_property("publish_path"), "*")
                seq_files = [f for f in glob.iglob(seq_pattern) if os.path.isfile(f)]

                if seq_files:
                    conflict_info = (
                        "The following published files already exist:<br>"
                        "<pre>%s</pre>" % (pprint.pformat(seq_files),)
                    )
            else:
                if os.path.exists(item.get_property("publish_path")):
                    conflict_info = (
                        "The following published file already exists!<br>"
                        "<pre>%s</pre>" % (item.get_property("publish_path"),)
                    )

            if conflict_info:
                self.logger.error(
                    "Found conflicting publishes for 'v%s' on disk." %
<<<<<<< HEAD
                    (item.get_property("publish_version"),),
=======
                    (item.properties.publish_version,),
>>>>>>> 0800960b
                    extra={
                        "action_show_more_info": {
                            "label": "Show Conflicts",
                            "tooltip": "Show the conflicting published file(s)",
                            "text": conflict_info
                        }
                    }
                )
                return False

        self.logger.info(
            "A Publish will be created for item '%s'." %
            (item.name,),
            extra={
                "action_show_more_info": {
                    "label": "Show Info",
                    "tooltip": "Show more info",
                    "text": "Publish Name: %s" % (item.get_property("publish_name"),) + "\n" +
                            "Linked Entity Name: %s" % (item.get_property("publish_linked_entity_name"),) + "\n" +
                            "Publish Path: %s" % (item.get_property("publish_path"),) + "\n" +
                            "Publish Symlink Path: %s" % (item.get_property("publish_symlink_path"),)
                }
            }
        )

        return True


    def _set_item_properties(self, task_settings, item, prop_list, set_local=False):
        """
        Given a list of properties, determine the value of each one by
        attempting to use a getter method and use this value to set the
        item's local or global properties.

        :param item:            Item whose properties are to be determined
        :param prop_list:       List of properties to be determined
        :param set_local:       Indicate whether local (plugin specific)
                                properties are to be set

        :return:                True if all properties are set, False if not
        """

        for property in prop_list:
            try:
                method = getattr(self, "_get_%s" % property)
                property_value = method(task_settings, item)
                if not item.properties.get(property):
                    # ensure global value for each property is set atleast once
                    item.properties[property] = property_value
                if set_local:
                    item.local_properties[property] = property_value
            except Exception:
                self.logger.error(
                    "Unable to determine '%s' for item: %s" % (property, item.name),
                    extra={
                        "action_show_more_info": {
                            "label": "Show Error Log",
                            "tooltip": "Show the error log",
                            "text": traceback.format_exc()
                        }
                    }
                )
                return False
        return True


    def publish(self, task_settings, item):
        """
        Executes the publish logic for the given item and task_settings.

        :param task_settings: Dictionary of Settings. The keys are strings, matching
            the keys returned in the task_settings property. The values are `Setting`
            instances.
        :param item: Item to process
        """

        publisher = self.parent

        # Get item properties populated by validate method
        publish_name          = item.get_property("publish_name")
        publish_path          = item.get_property("publish_path")
        publish_symlink_path  = item.get_property("publish_symlink_path")
        publish_type          = item.get_property("publish_type")
        publish_version       = item.get_property("publish_version")
        publish_user          = item.get_property("publish_user", default_value=None)

        task_publish_paths = item.get_property("publish_paths_expanded", [])

        # handle publishing of files first
        task_publish_paths.append(self.publish_files(task_settings, item, publish_path))

        # symlink the files if it's defined in publish templates
        if publish_symlink_path:
            task_publish_paths.append(self.symlink_publishes(
                task_settings,
                item,
                publish_path,
                publish_symlink_path
            ))

        item.local_properties["publish_paths_expanded"] = task_publish_paths

        # Get any upstream dependency paths
        dependency_paths = self._get_dependency_paths(task_settings, item)

        # Get any upstream dependency ids
        dependency_ids = self._get_dependency_ids(task_settings, item)

        # If the parent item has publish data, include those ids in the
        # list of dependencies as well
        if item.parent.get_property("sg_publish_data_list"):
            dependency_ids.extend([ent["id"] for ent in item.parent.get_property("sg_publish_data_list")])

        # get any additional_publish_fields that have been defined
        sg_fields = {}
        additional_fields = task_settings.get("additional_publish_fields").value or {}
        for template_key, sg_field in additional_fields.iteritems():
            if template_key in item.get_property("fields"):
                sg_fields[sg_field] = item.get_property("fields")[template_key]

        # If we have a source file path, add it to the publish metadata
        path = item.get_property("path")
        if path:
            sg_fields["sg_path_to_source"] = path

        # Make sure any specified fields exist on the PublishedFile entity
        sg_fields = self._validate_sg_fields(sg_fields)

        # arguments for publish registration
        self.logger.info("Registering publish...")
        publish_data = {
            "tk": publisher.sgtk,
            "context": item.context,
            "comment": item.description,
            "path": publish_path,
            "name": publish_name,
            "created_by": publish_user,
            "version_number": publish_version,
            "thumbnail_path": item.get_thumbnail_as_path() or "",
            "published_file_type": publish_type,
            "dependency_ids": dependency_ids,
            "dependency_paths": dependency_paths,
            "sg_fields": sg_fields
        }

        # log the publish data for debugging
        self.logger.debug(
            "Populated Publish data...",
            extra={
                "action_show_more_info": {
                    "label": "Publish Data",
                    "tooltip": "Show the complete Publish data dictionary",
                    "text": "<pre>%s</pre>" % (pprint.pformat(publish_data),)
                }
            }
        )

        exception = None
        sg_publish_data = None
        # create the publish and stash it in the item properties for other
        # plugins to use.
        try:
            sg_publish_data = sgtk.util.register_publish(**publish_data)
            self.logger.info("Publish registered!")
            self.logger.debug(
                "Shotgun Publish data...",
                extra={
                    "action_show_more_info": {
                        "label": "Shotgun Publish Data",
                        "tooltip": "Show the complete Shotgun Publish Entity dictionary",
                        "text": "<pre>%s</pre>" % (pprint.pformat(sg_publish_data),)
                    }
                }
            )
        except Exception as e:
            exception = e
            self.logger.error(
                "Couldn't register Publish for %s" % item.name,
                extra={
                    "action_show_more_info": {
                        "label": "Show Error Log",
                        "tooltip": "Show the error log",
                        "text": traceback.format_exc()
                    }
                }
            )

        if not sg_publish_data:
            self.undo(task_settings, item)
        else:
            item.properties.setdefault("sg_publish_data_list", [])
            item.local_properties.setdefault("sg_publish_data_list", [])

            # add the publish data to local and global item properties
            item.local_properties.sg_publish_data_list.append(sg_publish_data)
            item.properties.sg_publish_data_list.append(sg_publish_data)

        if exception is not None:
            raise exception


    def undo(self, task_settings, item):
        """
        Execute the undo method. This method will
        delete the files that have been copied to the disk
        it will also delete any PublishedFile entity that got created due to the publish.

        :param task_settings: Dictionary of Settings. The keys are strings, matching
            the keys returned in the task_settings property. The values are `Setting`
            instances.
        :param item: Item to process
        """

        self.logger.info("Cleaning up copied files for %s..." % item.name)

        task_publish_data_list = item.get_property("sg_publish_data_list")
        task_expanded_pub_paths = item.get_property("publish_paths_expanded")

        if task_expanded_pub_paths:
            # since we already have the actual paths, we don't need to re-expand
            # using delete_files()
            self.parent.util.delete_files(task_expanded_pub_paths)

        else:
            publish_path = item.get_property("publish_path")
            publish_symlink_path = item.get_property("publish_symlink_path")

            if publish_symlink_path:
                self.delete_files(task_settings, item, publish_symlink_path)

            # Delete any files on disk
            self.delete_files(task_settings, item, publish_path)

        if task_publish_data_list:
            for publish_data in task_publish_data_list:
                try:
                    self.sgtk.shotgun.delete(publish_data["type"], publish_data["id"])
                    self.logger.info("Cleaning up published file...",
                        extra={
                            "action_show_more_info": {
                                "label": "Publish Data",
                                "tooltip": "Show the publish data.",
                                "text": "%s" % publish_data
                            }
                        }
                    )
                except Exception:
                    self.logger.error(
                        "Failed to delete PublishedFile Entity for %s" % item.name,
                        extra={
                            "action_show_more_info": {
                                "label": "Show Error Log",
                                "tooltip": "Show the error log",
                                "text": traceback.format_exc()
                            }
                        }
                    )

            # pop the sg_publish_data_list too
            item.local_properties.pop("sg_publish_data_list")


    def finalize(self, task_settings, item):
        """
        Execute the finalization pass. This pass executes once
        all the publish tasks have completed, and can for example
        be used to version up files.

        :param task_settings: Dictionary of Settings. The keys are strings, matching
            the keys returned in the task_settings property. The values are `Setting`
            instances.
        :param item: Item to process
        """

        if item.get_property("sg_publish_data_list"):
            publisher = self.parent

            # get the data for the publish that was just created in SG
            task_publish_data_list = item.get_property("sg_publish_data_list")

            for publish_data in task_publish_data_list:
                # ensure conflicting publishes have their status cleared
                publisher.util.clear_status_for_conflicting_publishes(
                    item.context, publish_data)

                self.logger.info(
                    "Publish created for file: %s" % (publish_data["path"]["local_path"],),
                    extra={
                        "action_show_in_shotgun": {
                            "label": "Show Publish",
                            "tooltip": "Open the Publish in Shotgun.",
                            "entity": publish_data
                        }
                    }
                )

            self.logger.info("Cleared the status of all previous, conflicting publishes")


    def publish_files(self, task_settings, item, publish_path):
        """
        This method publishes (copies) the item's path property to the publish location.

        :param task_settings: Dictionary of Settings. The keys are strings, matching
            the keys returned in the settings property. The values are `Setting`
            instances.
        :param item: Item to process
        :param publish_path: The output path to publish files to
        """
        publisher = self.parent

        path = item.get_property("path")
        if not path:
            raise KeyError("Base class implementation of publish_files() method requires a 'path' property.")

        # ---- get a list of files to be copied
        is_sequence = item.get_property("is_sequence", False)
        if is_sequence:
            work_files = item.get_property("sequence_paths", [])
        else:
            work_files = [path]

        # Determine if we should seal the copied files or not
        seal_files = item.get_property("seal_files", False)

        return publisher.util.copy_files(work_files, publish_path, seal_files=seal_files, is_sequence=is_sequence)


    def symlink_publishes(self, task_settings, item, publish_path, symlink_path):
        """
        This method handles symlinking an item's publish_path to publish_symlink_path.

        :param publish_path: The source path to link files from
        :param symlink_path: The dest path to create links at
        """
        publisher = self.parent

        # ---- get a list of files to be symlinked
        seq_path = publisher.util.get_frame_sequence_path(publish_path)
        if seq_path:
            src_files = publisher.util.get_sequence_path_files(publish_path)
            is_sequence = True
        else:
            src_files = [publish_path]
            is_sequence = False

        return publisher.util.symlink_files(src_files, symlink_path, is_sequence)


    def delete_files(self, task_settings, item, deletion_path):
        """
        This method handles deleting an item's path(s) from a designated location.
        """
        publisher = self.parent

        # ---- get a list of files to be deleted
        seq_path = publisher.util.get_frame_sequence_path(deletion_path)
        if seq_path:
            files_to_delete = publisher.util.get_sequence_path_files(seq_path)
        else:
            files_to_delete = [deletion_path]

        return publisher.util.delete_files(files_to_delete)


    ############################################################################
    # protected methods

    def _validate_sg_fields(self, sg_fields):
        """
        Ensure that the requested sg_fields exist in the PublishedFile entity schema

        :param sg_fields: A dictionary of field:value pairs to set on the PublishedFile entity

        :return: A dictionary of valid field:value pairs that match the PublishedFile schema
        """
        publish_entity_type = sgtk.util.get_published_file_entity_type(self.parent.sgtk)
        try:
            fields = self.parent.shotgun.schema_field_read(publish_entity_type)
        except Exception as e:
            self.logger.error("Failed to find fields for the '%s' schema: %s"
                              % (publish_entity_type, e))

        bad_fields = list(set(sg_fields.keys()).difference(set(fields)))
        if bad_fields:
            self.logger.warning(
                "The '%s' schema does not support these fields: %s. Skipping." % \
                (publish_entity_type, pprint.pformat(bad_fields))
            )

        # Return the subset of valid fields
        return {k: v for k, v in sg_fields.iteritems() if k not in bad_fields}


    def _resolve_template_setting_value(self, setting, item):
        """Resolve the setting template value"""
        publisher = self.parent

        if not setting.value:
            return None

        # Start with the fields stored with the setting
        fields = {k: v.value for (k, v) in setting.extra["fields"].iteritems()}

        tmpl = publisher.get_template_by_name(setting.value)
        if not tmpl:
            # this template was not found in the template config!
            raise TankMissingTemplateError("The Template '%s' does not exist!" % setting.value)

        # First get the fields from the context
        try:
            fields.update(item.context.as_template_fields(tmpl))
        except TankError:
            self.logger.debug(
                "Unable to get context fields for publish_path_template.")

        missing_keys = tmpl.missing_keys(fields, True)
        if missing_keys:
            raise TankMissingTemplateKeysError(
                "Cannot resolve Template (%s). Missing keys: %s" %
                    (setting.value, pprint.pformat(missing_keys))
            )

        # Apply fields to template to get resolved value
        return tmpl.apply_fields(fields)


    def _get_publish_type(self, task_settings, item):
        """
        Get a publish type for the supplied item.

        :param item: The item to determine the publish type for

        :return: A publish type or None if one could not be found.
        """
        publish_type = task_settings.get("publish_type").value
        if not publish_type:
            raise TankError("publish_type not set for item: %s" % item.name)

        return publish_type


    def _get_publish_path(self, task_settings, item):
        """
        Get a publish path for the supplied item.

        :param item: The item to determine the publish path for

        :return: A string representing the output path to supply when
            registering a publish for the supplied item

        Extracts the publish path via the configured publish templates
        if possible.
        """
<<<<<<< HEAD
        publish_path_template = task_settings.get("publish_path_template").value
        publish_path = item.get_property("path")

        # If a template is defined, get the publish path from it
        if publish_path_template:
            publish_path = self._get_path_from_template(publish_path_template, item)

        # Otherwise, if the item has an input path, fallback to publishing in place
        elif publish_path:
            self.logger.debug(
                "No publish_path_template defined. Publishing in place.")

        # return the path in a normalized state. no trailing separator, separators
        # are appropriate for current os, no double separators, etc.
=======
        publish_path_setting = task_settings.get("publish_path_template")
        publish_path = self._resolve_template_setting_value(publish_path_setting, item)
        if not publish_path:
            self.logger.debug("No publish_path_template defined. Publishing in place.")
            publish_path = item.properties.get("path")

>>>>>>> 0800960b
        return sgtk.util.ShotgunPath.normalize(publish_path)


    def _get_publish_symlink_path(self, task_settings, item):
        """
        Get a publish symlink path for the supplied item.

        :param item: The item to determine the publish symlink path for

        :return: A string representing the symlink path to supply when
            registering a publish for the supplied item

        Extracts the publish symlink path via the configured publish templates
        if possible.
        """
<<<<<<< HEAD
        publish_symlink_template = task_settings.get("publish_symlink_template").value
        publish_symlink_path = None

        # If a template is defined, get the publish symlink path from it
        if publish_symlink_template:

            publish_symlink_path = self._get_path_from_template(publish_symlink_template, item)
            self.logger.debug(
                "Used publish_symlink_template to determine the publish path: %s" %
                (publish_symlink_path,)
            )

        return publish_symlink_path
=======
        publish_path_setting = task_settings.get("publish_symlink_template")
        publish_path = self._resolve_template_setting_value(publish_path_setting, item)
        if publish_path:
            publish_path = sgtk.util.ShotgunPath.normalize(publish_path)

        return publish_path
>>>>>>> 0800960b


    def _get_path_from_template(self, template_name, item):
        publisher = self.parent

        # Start with the item's fields
        fields = copy.copy(item.get_property("fields", {}))

        # Update the version field with the publish_version
        fields["version"] = item.get_property("publish_version")

        template = publisher.get_template_by_name(template_name)
        if not template:
            # this template was not found in the template config!
            raise TankError("The Template '%s' does not exist!" % template_name)

        # First get the fields from the context
        try:
            fields.update(item.context.as_template_fields(template))
        except TankError, e:
            self.logger.debug(
                "Unable to get context fields for template '%s'." % template_name)

        missing_keys = template.missing_keys(fields, True)
        if missing_keys:
            raise TankError(
                "Cannot resolve template (%s). Missing keys: %s" %
                (template_name, pprint.pformat(missing_keys))
            )

        # Apply fields to publish_symlink_template to get publish symlink path
        path_from_template = template.apply_fields(fields)
        self.logger.debug(
            "Used template '%s' to determine the publish path: %s" %
            (template_name, path_from_template)
        )

        return path_from_template


    def _get_publish_version(self, task_settings, item):
        """
        Get the publish version for the supplied item.

        :param item: The item to determine the publish version for

        Extracts the publish version from the item's "version" field
        """
        # Return none if this is the root item
        if item.is_root:
            return None

        # First see if we can get the publish version from the parent
        parent_version = self._get_publish_version(task_settings, item.parent)
        if parent_version:
            # Note - this intentionally stomps on any local evaluation as all children
            # should match their parent's publish version number
            return parent_version

        # Get the publish version from the item's fields
        return item.properties.fields.get("version", 1)


    def _get_publish_name(self, task_settings, item):
        """
        Get the publish name for the supplied item.

        :param item: The item to determine the publish name for

        Uses the path info hook to retrieve the publish name.
        """
        publisher = self.parent

<<<<<<< HEAD
        # Get the input path for this item
        path = item.get_property("path")

        # Start with the item's fields
        fields = copy.copy(item.get_property("fields", {}))

        # Update the version field with the publish_version
        fields["version"] = item.properties.publish_version

        publish_name_template = task_settings.get("publish_name_template").value
        publish_name = None

        # First check if we have a publish_name_template defined and attempt to
        # get the publish name from that
        if publish_name_template:

            pub_tmpl = publisher.get_template_by_name(publish_name_template)
            if not pub_tmpl:
                # this template was not found in the template config!
                raise TankError("The Template '%s' does not exist!" % publish_name_template)

            # First get the fields from the context
            try:
                fields.update(item.context.as_template_fields(pub_tmpl))
            except TankError, e:
                self.logger.debug(
                    "Unable to get context fields for publish_name_template.")

            missing_keys = pub_tmpl.missing_keys(fields, True)
            if missing_keys:
                raise TankError(
                    "Cannot resolve publish_name_template (%s). Missing keys: %s" %
                            (publish_name_template, pprint.pformat(missing_keys))
                )

            publish_name = pub_tmpl.apply_fields(fields)
            self.logger.debug(
                "Retrieved publish_name via publish_name_template.")

        # Otherwise, if the item has an input path, fallback on file path parsing
        elif path:
=======
        publish_name_setting = task_settings.get("publish_name_template")
        publish_name = self._resolve_template_setting_value(publish_name_setting, item)
        if not publish_name:
            path = item.properties.get("path")
>>>>>>> 0800960b
            # Use built-in method for determining publish_name
            publish_name = publisher.util.get_publish_name(path)
            self.logger.debug("Retrieved publish_name via source file path.")

        return publish_name


    def _get_publish_linked_entity_name(self, task_settings, item):
        """
        Get the linked entity name for the supplied item.

        :param item: The item to determine the publish linked entity name for
        """
<<<<<<< HEAD

        publisher = self.parent

        # Start with the item's fields
        fields = copy.copy(item.get_property("fields", {}))

        # Update the version field with the publish_version
        fields["version"] = item.properties.publish_version

        publish_linked_entity_name_template = task_settings.get("publish_linked_entity_name_template").value
        publish_linked_entity_name = None

        # check if we have a publish_linked_entity_name_template defined
        if publish_linked_entity_name_template:

            pub_linked_entity_name_tmpl = publisher.get_template_by_name(publish_linked_entity_name_template)
            if not pub_linked_entity_name_tmpl:
                # this template was not found in the template config!
                raise TankError("The Template '%s' does not exist!" % publish_linked_entity_name_template)

            # First get the fields from the context
            try:
                fields.update(item.context.as_template_fields(pub_linked_entity_name_tmpl))
            except TankError, e:
                self.logger.debug(
                    "Unable to get context fields for publish_linked_entity_name_template.")

            missing_keys = pub_linked_entity_name_tmpl.missing_keys(fields, True)
            if missing_keys:
                raise TankError(
                    "Cannot resolve publish_linked_entity_name_template (%s). Missing keys: %s" %
                            (publish_linked_entity_name_template, pprint.pformat(missing_keys))
                )

            publish_linked_entity_name = pub_linked_entity_name_tmpl.apply_fields(fields)
            self.logger.debug(
                "Retrieved publish_linked_entity_name via publish_linked_entity_name_template.")

        return publish_linked_entity_name


    def _get_dependency_paths(self,  task_settings, item, node=None):
        """
        Find all dependency paths for the current item.

        :return: List of upstream dependency paths
        """
        return item.get_property("publish_dependency_paths", [])


    def _get_dependency_ids(self, task_settings, item, node=None):
        """
        Find all dependency ids for the current item.

        :return: List of upstream dependency ids
        """
        return item.get_property("publish_dependency_ids", [])
=======
        publish_name_setting = task_settings.get("publish_linked_entity_name_template")
        return self._resolve_template_setting_value(publish_name_setting, item)
>>>>>>> 0800960b
<|MERGE_RESOLUTION|>--- conflicted
+++ resolved
@@ -388,11 +388,7 @@
             if conflict_info:
                 self.logger.error(
                     "Found conflicting publishes for 'v%s' on disk." %
-<<<<<<< HEAD
                     (item.get_property("publish_version"),),
-=======
-                    (item.properties.publish_version,),
->>>>>>> 0800960b
                     extra={
                         "action_show_more_info": {
                             "label": "Show Conflicts",
@@ -590,7 +586,7 @@
             item.local_properties.sg_publish_data_list.append(sg_publish_data)
             item.properties.sg_publish_data_list.append(sg_publish_data)
 
-        if exception is not None:
+        if exception:
             raise exception
 
 
@@ -847,29 +843,12 @@
         Extracts the publish path via the configured publish templates
         if possible.
         """
-<<<<<<< HEAD
-        publish_path_template = task_settings.get("publish_path_template").value
-        publish_path = item.get_property("path")
-
-        # If a template is defined, get the publish path from it
-        if publish_path_template:
-            publish_path = self._get_path_from_template(publish_path_template, item)
-
-        # Otherwise, if the item has an input path, fallback to publishing in place
-        elif publish_path:
-            self.logger.debug(
-                "No publish_path_template defined. Publishing in place.")
-
-        # return the path in a normalized state. no trailing separator, separators
-        # are appropriate for current os, no double separators, etc.
-=======
         publish_path_setting = task_settings.get("publish_path_template")
         publish_path = self._resolve_template_setting_value(publish_path_setting, item)
         if not publish_path:
             self.logger.debug("No publish_path_template defined. Publishing in place.")
             publish_path = item.properties.get("path")
 
->>>>>>> 0800960b
         return sgtk.util.ShotgunPath.normalize(publish_path)
 
 
@@ -885,66 +864,12 @@
         Extracts the publish symlink path via the configured publish templates
         if possible.
         """
-<<<<<<< HEAD
-        publish_symlink_template = task_settings.get("publish_symlink_template").value
-        publish_symlink_path = None
-
-        # If a template is defined, get the publish symlink path from it
-        if publish_symlink_template:
-
-            publish_symlink_path = self._get_path_from_template(publish_symlink_template, item)
-            self.logger.debug(
-                "Used publish_symlink_template to determine the publish path: %s" %
-                (publish_symlink_path,)
-            )
-
-        return publish_symlink_path
-=======
         publish_path_setting = task_settings.get("publish_symlink_template")
         publish_path = self._resolve_template_setting_value(publish_path_setting, item)
         if publish_path:
             publish_path = sgtk.util.ShotgunPath.normalize(publish_path)
 
         return publish_path
->>>>>>> 0800960b
-
-
-    def _get_path_from_template(self, template_name, item):
-        publisher = self.parent
-
-        # Start with the item's fields
-        fields = copy.copy(item.get_property("fields", {}))
-
-        # Update the version field with the publish_version
-        fields["version"] = item.get_property("publish_version")
-
-        template = publisher.get_template_by_name(template_name)
-        if not template:
-            # this template was not found in the template config!
-            raise TankError("The Template '%s' does not exist!" % template_name)
-
-        # First get the fields from the context
-        try:
-            fields.update(item.context.as_template_fields(template))
-        except TankError, e:
-            self.logger.debug(
-                "Unable to get context fields for template '%s'." % template_name)
-
-        missing_keys = template.missing_keys(fields, True)
-        if missing_keys:
-            raise TankError(
-                "Cannot resolve template (%s). Missing keys: %s" %
-                (template_name, pprint.pformat(missing_keys))
-            )
-
-        # Apply fields to publish_symlink_template to get publish symlink path
-        path_from_template = template.apply_fields(fields)
-        self.logger.debug(
-            "Used template '%s' to determine the publish path: %s" %
-            (template_name, path_from_template)
-        )
-
-        return path_from_template
 
 
     def _get_publish_version(self, task_settings, item):
@@ -980,54 +905,10 @@
         """
         publisher = self.parent
 
-<<<<<<< HEAD
-        # Get the input path for this item
-        path = item.get_property("path")
-
-        # Start with the item's fields
-        fields = copy.copy(item.get_property("fields", {}))
-
-        # Update the version field with the publish_version
-        fields["version"] = item.properties.publish_version
-
-        publish_name_template = task_settings.get("publish_name_template").value
-        publish_name = None
-
-        # First check if we have a publish_name_template defined and attempt to
-        # get the publish name from that
-        if publish_name_template:
-
-            pub_tmpl = publisher.get_template_by_name(publish_name_template)
-            if not pub_tmpl:
-                # this template was not found in the template config!
-                raise TankError("The Template '%s' does not exist!" % publish_name_template)
-
-            # First get the fields from the context
-            try:
-                fields.update(item.context.as_template_fields(pub_tmpl))
-            except TankError, e:
-                self.logger.debug(
-                    "Unable to get context fields for publish_name_template.")
-
-            missing_keys = pub_tmpl.missing_keys(fields, True)
-            if missing_keys:
-                raise TankError(
-                    "Cannot resolve publish_name_template (%s). Missing keys: %s" %
-                            (publish_name_template, pprint.pformat(missing_keys))
-                )
-
-            publish_name = pub_tmpl.apply_fields(fields)
-            self.logger.debug(
-                "Retrieved publish_name via publish_name_template.")
-
-        # Otherwise, if the item has an input path, fallback on file path parsing
-        elif path:
-=======
         publish_name_setting = task_settings.get("publish_name_template")
         publish_name = self._resolve_template_setting_value(publish_name_setting, item)
         if not publish_name:
             path = item.properties.get("path")
->>>>>>> 0800960b
             # Use built-in method for determining publish_name
             publish_name = publisher.util.get_publish_name(path)
             self.logger.debug("Retrieved publish_name via source file path.")
@@ -1041,65 +922,23 @@
 
         :param item: The item to determine the publish linked entity name for
         """
-<<<<<<< HEAD
-
-        publisher = self.parent
-
-        # Start with the item's fields
-        fields = copy.copy(item.get_property("fields", {}))
-
-        # Update the version field with the publish_version
-        fields["version"] = item.properties.publish_version
-
-        publish_linked_entity_name_template = task_settings.get("publish_linked_entity_name_template").value
-        publish_linked_entity_name = None
-
-        # check if we have a publish_linked_entity_name_template defined
-        if publish_linked_entity_name_template:
-
-            pub_linked_entity_name_tmpl = publisher.get_template_by_name(publish_linked_entity_name_template)
-            if not pub_linked_entity_name_tmpl:
-                # this template was not found in the template config!
-                raise TankError("The Template '%s' does not exist!" % publish_linked_entity_name_template)
-
-            # First get the fields from the context
-            try:
-                fields.update(item.context.as_template_fields(pub_linked_entity_name_tmpl))
-            except TankError, e:
-                self.logger.debug(
-                    "Unable to get context fields for publish_linked_entity_name_template.")
-
-            missing_keys = pub_linked_entity_name_tmpl.missing_keys(fields, True)
-            if missing_keys:
-                raise TankError(
-                    "Cannot resolve publish_linked_entity_name_template (%s). Missing keys: %s" %
-                            (publish_linked_entity_name_template, pprint.pformat(missing_keys))
-                )
-
-            publish_linked_entity_name = pub_linked_entity_name_tmpl.apply_fields(fields)
-            self.logger.debug(
-                "Retrieved publish_linked_entity_name via publish_linked_entity_name_template.")
-
-        return publish_linked_entity_name
-
-
-    def _get_dependency_paths(self,  task_settings, item, node=None):
-        """
-        Find all dependency paths for the current item.
-
-        :return: List of upstream dependency paths
-        """
-        return item.get_property("publish_dependency_paths", [])
-
-
-    def _get_dependency_ids(self, task_settings, item, node=None):
-        """
-        Find all dependency ids for the current item.
-
-        :return: List of upstream dependency ids
-        """
-        return item.get_property("publish_dependency_ids", [])
-=======
         publish_name_setting = task_settings.get("publish_linked_entity_name_template")
         return self._resolve_template_setting_value(publish_name_setting, item)
->>>>>>> 0800960b
+
+
+    def _get_dependency_paths(self,  task_settings, item, node=None):
+        """
+        Find all dependency paths for the current item.
+
+        :return: List of upstream dependency paths
+        """
+        return item.get_property("publish_dependency_paths", [])
+
+
+    def _get_dependency_ids(self, task_settings, item, node=None):
+        """
+        Find all dependency ids for the current item.
+
+        :return: List of upstream dependency ids
+        """
+        return item.get_property("publish_dependency_ids", [])